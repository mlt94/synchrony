# Dyadic synchrony in psychotherapy: OpenTSLM with facial movements and transcripts
This repo attempts to solve core problems in psychotherapy research with regards to how a client and a therapist aligns and adjusts their non-verbal behavior over the course of a treatment session. 
The time-series inputs are the action unit estimates of both the client and the therapists facial movements; the text-based input is the transcribed audio from the psychotherapy sessions.
The core questions asked the openTSLM pipeline relates to different measures of relational quality, rappor and synchrony, for which we have client and therapist self-reported labels.

<<<<<<< HEAD
## The OpenTSLM module
I have forked the OpenTSLM module and are working on custom dataset classes. Open questions relates to generating the rationales; potentially I will follow the workflow of the authors, but I have a feeling that another approach can be utilized for this specific problem-domain.
Having GPT4o generate rationales makes very good sense in a medical domain; they can be easily validated, and a nessesary to ensure a viable chain-of-thought have occured. For the pscychotherapy domain, I am thinking that the rationales are inherently the words uttered by the therapist and the client; they are "labeling" (or providing the rationale) for their non-verbal behavior themselves. This is not specific to psychotherapy; all people do that all the time. 
More thinking is needed on this.
=======
Original [openTSLM paper](https://arxiv.org/abs/2510.02410)
>>>>>>> 812b3b96

## Repo Layout
```
.
├── README.md
├── opentslm/
│   ├── src/
│   │   ├── time_series_datasets/
│   │   └── ...
│   └── evaluation/
├── source/
│   ├── scripts_language/
│   │   ├── language_pipeline.py
│   │   ├── consistency_check_therapist_client.py
│   │   └── ...
│   ├── scripts_source_data_clean/
│   │   └── ...
│   ├── scripts_face/
│   │   ├── local_dataloader.py
│   │   └── ...
│   └── plotting/



<|MERGE_RESOLUTION|>--- conflicted
+++ resolved
@@ -1,37 +1,30 @@
-# Dyadic synchrony in psychotherapy: OpenTSLM with facial movements and transcripts
-This repo attempts to solve core problems in psychotherapy research with regards to how a client and a therapist aligns and adjusts their non-verbal behavior over the course of a treatment session. 
-The time-series inputs are the action unit estimates of both the client and the therapists facial movements; the text-based input is the transcribed audio from the psychotherapy sessions.
-The core questions asked the openTSLM pipeline relates to different measures of relational quality, rappor and synchrony, for which we have client and therapist self-reported labels.
-
-<<<<<<< HEAD
-## The OpenTSLM module
-I have forked the OpenTSLM module and are working on custom dataset classes. Open questions relates to generating the rationales; potentially I will follow the workflow of the authors, but I have a feeling that another approach can be utilized for this specific problem-domain.
-Having GPT4o generate rationales makes very good sense in a medical domain; they can be easily validated, and a nessesary to ensure a viable chain-of-thought have occured. For the pscychotherapy domain, I am thinking that the rationales are inherently the words uttered by the therapist and the client; they are "labeling" (or providing the rationale) for their non-verbal behavior themselves. This is not specific to psychotherapy; all people do that all the time. 
-More thinking is needed on this.
-=======
-Original [openTSLM paper](https://arxiv.org/abs/2510.02410)
->>>>>>> 812b3b96
-
-## Repo Layout
-```
-.
-├── README.md
-├── opentslm/
-│   ├── src/
-│   │   ├── time_series_datasets/
-│   │   └── ...
-│   └── evaluation/
-├── source/
-│   ├── scripts_language/
-│   │   ├── language_pipeline.py
-│   │   ├── consistency_check_therapist_client.py
-│   │   └── ...
-│   ├── scripts_source_data_clean/
-│   │   └── ...
-│   ├── scripts_face/
-│   │   ├── local_dataloader.py
-│   │   └── ...
-│   └── plotting/
-
-
-
+# Dyadic synchrony in psychotherapy: OpenTSLM with facial movements and transcripts
+This repo attempts to solve core problems in psychotherapy research with regards to how a client and a therapist aligns and adjusts their non-verbal behavior over the course of a treatment session. 
+The time-series inputs are the action unit estimates of both the client and the therapists facial movements; the text-based input is the transcribed audio from the psychotherapy sessions.
+The core questions asked the openTSLM pipeline relates to different measures of relational quality, rappor and synchrony, for which we have client and therapist self-reported labels.
+
+Original [openTSLM paper](https://arxiv.org/abs/2510.02410)
+
+## Repo Layout
+```
+.
+├── README.md
+├── opentslm/
+│   ├── src/
+│   │   ├── time_series_datasets/
+│   │   └── ...
+│   └── evaluation/
+├── source/
+│   ├── scripts_language/
+│   │   ├── language_pipeline.py
+│   │   ├── consistency_check_therapist_client.py
+│   │   └── ...
+│   ├── scripts_source_data_clean/
+│   │   └── ...
+│   ├── scripts_face/
+│   │   ├── local_dataloader.py
+│   │   └── ...
+│   └── plotting/
+
+
+